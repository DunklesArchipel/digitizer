--- conflicted
+++ resolved
@@ -107,10 +107,6 @@
       - name: cli-cv-xy-rate-without-metadata-skewed
         shell: bash -l {0}
         run: |
-<<<<<<< HEAD
-          svgdigitizer cv test/data/xy_rate_without_metadata_skewed.svg
-=======
           svgdigitizer cv test/data/xy_rate_without_metadata_skewed.svg --skewed
->>>>>>> 5a5734eb
           diff test/data/xy_rate_without_metadata_skewed.json test/data/xy_rate_without_metadata_skewed.json.expected
           python -c 'import pandas; pandas.testing.assert_frame_equal(pandas.read_csv("test/data/xy_rate_without_metadata_skewed.csv"), pandas.read_csv("test/data/xy_rate_without_metadata_skewed.csv.expected"))'
