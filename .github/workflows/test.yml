--- conflicted
+++ resolved
@@ -101,15 +101,6 @@
           svgdigitizer cv test/data/xy_rate_reference.svg --metadata test/data/xy_rate_reference.yaml --si-units
           git diff --no-index --word-diff -- test/data/xy_rate_reference.json test/data/xy_rate_reference.json.expected
           python -c 'import pandas; pandas.testing.assert_frame_equal(pandas.read_csv("test/data/xy_rate_reference.csv"), pandas.read_csv("test/data/xy_rate_reference.csv.expected"))'
-<<<<<<< HEAD
-=======
-      - name: cli-cv-package
-        shell: bash -l {0}
-        run: |
-          svgdigitizer cv test/data/package.svg --metadata test/data/package.yaml --package --si-units
-          git diff --no-index --word-diff -- test/data/package.json test/data/package.json.expected
-          python -c 'import pandas; pandas.testing.assert_frame_equal(pandas.read_csv("test/data/package.csv"), pandas.read_csv("test/data/package.csv.expected"))'
->>>>>>> 3d3a5037
       - name: cli-cv-cv-comment
         shell: bash -l {0}
         run: |
@@ -125,11 +116,7 @@
       - name: cli-cv-axes-orientation
         shell: bash -l {0}
         run: |
-<<<<<<< HEAD
-          svgdigitizer cv test/data/axes_orientation.svg --si
-=======
-          svgdigitizer cv test/data/axes_orientation.svg --package --si-units
->>>>>>> 3d3a5037
+          svgdigitizer cv test/data/axes_orientation.svg --si-units
           git diff --no-index --word-diff -- test/data/axes_orientation.json test/data/axes_orientation.json.expected
           python -c 'import pandas; pandas.testing.assert_frame_equal(pandas.read_csv("test/data/axes_orientation.csv"), pandas.read_csv("test/data/axes_orientation.csv.expected"))'
       - name: cli-cv-xy-rate-reference-no-si
