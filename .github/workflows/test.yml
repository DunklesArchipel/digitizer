name: Test
on:
  push: { branches: [ "master" ] }
  pull_request: { branches: [ "master" ] }

concurrency:
  group: test-${{ github.ref }}
  cancel-in-progress: true

jobs:
  test:
    runs-on: ${{ matrix.os }}
    strategy:
      matrix:
        python: ["3.9", "3.10", "3.11"]
        os: ["ubuntu-latest", "macos-latest", "windows-latest"]
        source: ["conda", "pip"]
    steps:
      - name: checkout
        uses: actions/checkout@v3
        with: { submodules: recursive }
      - name: setup conda environment
        uses: conda-incubator/setup-miniconda@v2
        with:
          python-version: "${{ matrix.python }}"
          miniforge-variant: Mambaforge
      - name: install dependencies
        shell: bash -l {0}
        run: |
          mamba env update --quiet -n test -f environment.yml
          conda list
        if: ${{ matrix.source == 'conda' }}
      - name: install svgdigitizer
        shell: bash -l {0}
        run: |
          pip install --no-dependencies .
        if: ${{ matrix.source == 'conda' }}
      - name: install svgdigitizer
        shell: bash -l {0}
        run: |
          pip install .
        if: ${{ matrix.source == 'pip' }}
      - name: doctest
        shell: bash -l {0}
        run: |
          pytest --doctest-modules svgdigitizer
        if: ${{ matrix.source == 'conda' }}
      - name: byexample
        shell: bash -l {0}
        run: |
          mamba install -y byexample
          byexample -l shell,python -o +norm-ws --timeout=30 README.md
        # byexample is not available for Windows
        # the exact numerical output of commands differs between Linux & macOS
        if: ${{ matrix.os == 'ubuntu-latest' && matrix.source == 'conda' }}
      - name: cli-digitize-xy
        shell: bash -l {0}
        run: |
          svgdigitizer digitize test/data/xy.svg
          python -c 'import pandas; pandas.testing.assert_frame_equal(pandas.read_csv("test/data/xy.csv"), pandas.read_csv("test/data/xy.csv.expected"))'
      - name: cli-digitize-scaling-factor
        shell: bash -l {0}
        run: |
          svgdigitizer digitize test/data/scaling_factor.svg
          python -c 'import pandas; pandas.testing.assert_frame_equal(pandas.read_csv("test/data/scaling_factor.csv"), pandas.read_csv("test/data/scaling_factor.csv.expected"))'
      - name: cli-digitize-x_and_y_scale_bar
        shell: bash -l {0}
        run: |
          svgdigitizer digitize test/data/x_and_y_scale_bar.svg
          python -c 'import pandas; pandas.testing.assert_frame_equal(pandas.read_csv("test/data/x_and_y_scale_bar.csv"), pandas.read_csv("test/data/x_and_y_scale_bar.csv.expected"))'
      - name: cli-digitize-sampling-interval
        shell: bash -l {0}
        run: |
          svgdigitizer digitize test/data/sampling.svg --sampling-interval .00101
          python -c 'import pandas; pandas.testing.assert_frame_equal(pandas.read_csv("test/data/sampling.csv"), pandas.read_csv("test/data/sampling.csv.expected"))'
      - name: cli-digitize-sampling-many-points
        shell: bash -l {0}
        run: |
          svgdigitizer digitize test/data/sampling_many_points.svg --sampling-interval .001508
          python -c 'import pandas; pandas.testing.assert_frame_equal(pandas.read_csv("test/data/sampling_many_points.csv"), pandas.read_csv("test/data/sampling_many_points.csv.expected"))'
      - name: cli-digitize-svg-without-layer
        shell: bash -l {0}
        run: |
          svgdigitizer digitize test/data/svg_without_layer.svg
          python -c 'import pandas; pandas.testing.assert_frame_equal(pandas.read_csv("test/data/svg_without_layer.csv"), pandas.read_csv("test/data/svg_without_layer.csv.expected"))'
      - name: cli-cv-xy-rate
        shell: bash -l {0}
        run: |
          svgdigitizer cv test/data/xy_rate.svg --metadata test/data/xy_rate.yaml --si-units
          git diff --no-index --word-diff -- test/data/xy_rate.json test/data/xy_rate.json.expected
          python -c 'import pandas; pandas.testing.assert_frame_equal(pandas.read_csv("test/data/xy_rate.csv"), pandas.read_csv("test/data/xy_rate.csv.expected"))'
      - name: cli-cv-xy-rate-without-metadata
        shell: bash -l {0}
        run: |
          svgdigitizer cv test/data/xy_rate_without_metadata.svg --si-units
          git diff --no-index --word-diff -- test/data/xy_rate_without_metadata.json test/data/xy_rate_without_metadata.json.expected
          python -c 'import pandas; pandas.testing.assert_frame_equal(pandas.read_csv("test/data/xy_rate_without_metadata.csv"), pandas.read_csv("test/data/xy_rate_without_metadata.csv.expected"))'
      - name: cli-cv-xy-rate-reference
        shell: bash -l {0}
        run: |
          svgdigitizer cv test/data/xy_rate_reference.svg --metadata test/data/xy_rate_reference.yaml --si-units
          git diff --no-index --word-diff -- test/data/xy_rate_reference.json test/data/xy_rate_reference.json.expected
          python -c 'import pandas; pandas.testing.assert_frame_equal(pandas.read_csv("test/data/xy_rate_reference.csv"), pandas.read_csv("test/data/xy_rate_reference.csv.expected"))'
      - name: cli-cv-cv-comment
        shell: bash -l {0}
        run: |
          svgdigitizer cv test/data/cv_comment.svg --metadata test/data/cv_comment.yaml --si-units
          git diff --no-index --word-diff -- test/data/cv_comment.json test/data/cv_comment.json.expected
          python -c 'import pandas; pandas.testing.assert_frame_equal(pandas.read_csv("test/data/cv_comment.csv"), pandas.read_csv("test/data/cv_comment.csv.expected"))'
      - name: cli-cv-xy-rate-without-metadata-skewed
        shell: bash -l {0}
        run: |
          svgdigitizer cv test/data/xy_rate_without_metadata_skewed.svg --skewed --si-units
          git diff --no-index --word-diff -- test/data/xy_rate_without_metadata_skewed.json test/data/xy_rate_without_metadata_skewed.json.expected
          python -c 'import pandas; pandas.testing.assert_frame_equal(pandas.read_csv("test/data/xy_rate_without_metadata_skewed.csv"), pandas.read_csv("test/data/xy_rate_without_metadata_skewed.csv.expected"))'
      - name: cli-cv-axes-orientation
        shell: bash -l {0}
        run: |
          svgdigitizer cv test/data/axes_orientation.svg --si-units
          git diff --no-index --word-diff -- test/data/axes_orientation.json test/data/axes_orientation.json.expected
          python -c 'import pandas; pandas.testing.assert_frame_equal(pandas.read_csv("test/data/axes_orientation.csv"), pandas.read_csv("test/data/axes_orientation.csv.expected"))'
      - name: cli-cv-bibliography
<<<<<<< HEAD
        shell: bash -l {0}
        run: |
          svgdigitizer cv test/data/cv_bibliography.svg --metadata test/data/cv_bibliography.yaml --si-units --bibliography
          git diff --no-index --word-diff -- test/data/cv_bibliography.json test/data/cv_bibliography.json.expected
          python -c 'import pandas; pandas.testing.assert_frame_equal(pandas.read_csv("test/data/cv_bibliography.csv"), pandas.read_csv("test/data/cv_bibliography.csv.expected"))'
=======
        shell: bash -l {0}
        run: |
          svgdigitizer cv test/data/cv_bibliography.svg --metadata test/data/cv_bibliography.yaml --si-units --bibliography
          git diff --no-index --word-diff -- test/data/cv_bibliography.json test/data/cv_bibliography.json.expected
          python -c 'import pandas; pandas.testing.assert_frame_equal(pandas.read_csv("test/data/cv_bibliography.csv"), pandas.read_csv("test/data/cv_bibliography.csv.expected"))'
      - name: cli-figure-bibliography
        shell: bash -l {0}
        run: |
          svgdigitizer figure test/data/figure_bibliography.svg --metadata test/data/figure_bibliography.yaml --si-units --bibliography
          git diff --no-index --word-diff -- test/data/figure_bibliography.json test/data/figure_bibliography.json.expected
          python -c 'import pandas; pandas.testing.assert_frame_equal(pandas.read_csv("test/data/figure_bibliography.csv"), pandas.read_csv("test/data/figure_bibliography.csv.expected"))'
>>>>>>> f68af172
      - name: cli-cv-package-no-bibliography
        shell: bash -l {0}
        run: |
          svgdigitizer cv test/data/package_no_bibliography.svg --metadata test/data/package_no_bibliography.yaml --si-units --bibliography
          git diff --no-index --word-diff -- test/data/package_no_bibliography.json test/data/package_no_bibliography.json.expected
          python -c 'import pandas; pandas.testing.assert_frame_equal(pandas.read_csv("test/data/package_no_bibliography.csv"), pandas.read_csv("test/data/package_no_bibliography.csv.expected"))'
      - name: cli-figure-bibliography
        shell: bash -l {0}
        run: |
          svgdigitizer figure test/data/figure_bibliography.svg --metadata test/data/figure_bibliography.yaml --si-units --bibliography
          git diff --no-index --word-diff -- test/data/figure_bibliography.json test/data/figure_bibliography.json.expected
          python -c 'import pandas; pandas.testing.assert_frame_equal(pandas.read_csv("test/data/figure_bibliography.csv"), pandas.read_csv("test/data/figure_bibliography.csv.expected"))'
      - name: cli-cv-xy-rate-reference-no-si
        shell: bash -l {0}
        run: |
          svgdigitizer cv test/data/xy_rate_reference_no_si.svg --metadata test/data/xy_rate_reference_no_si.yaml
          git diff --no-index --word-diff -- test/data/xy_rate_reference_no_si.json test/data/xy_rate_reference_no_si.json.expected
          python -c 'import pandas; pandas.testing.assert_frame_equal(pandas.read_csv("test/data/xy_rate_reference_no_si.csv"), pandas.read_csv("test/data/xy_rate_reference_no_si.csv.expected"))'
      - name: cli-figure-figure-comment
        shell: bash -l {0}
        run: |
          svgdigitizer figure test/data/figure_comment.svg --metadata test/data/figure_comment.yaml
          git diff --no-index --word-diff -- test/data/figure_comment.json test/data/figure_comment.json.expected
          python -c 'import pandas; pandas.testing.assert_frame_equal(pandas.read_csv("test/data/figure_comment.csv"), pandas.read_csv("test/data/figure_comment.csv.expected"))'
<|MERGE_RESOLUTION|>--- conflicted
+++ resolved
@@ -120,25 +120,11 @@
           git diff --no-index --word-diff -- test/data/axes_orientation.json test/data/axes_orientation.json.expected
           python -c 'import pandas; pandas.testing.assert_frame_equal(pandas.read_csv("test/data/axes_orientation.csv"), pandas.read_csv("test/data/axes_orientation.csv.expected"))'
       - name: cli-cv-bibliography
-<<<<<<< HEAD
         shell: bash -l {0}
         run: |
           svgdigitizer cv test/data/cv_bibliography.svg --metadata test/data/cv_bibliography.yaml --si-units --bibliography
           git diff --no-index --word-diff -- test/data/cv_bibliography.json test/data/cv_bibliography.json.expected
           python -c 'import pandas; pandas.testing.assert_frame_equal(pandas.read_csv("test/data/cv_bibliography.csv"), pandas.read_csv("test/data/cv_bibliography.csv.expected"))'
-=======
-        shell: bash -l {0}
-        run: |
-          svgdigitizer cv test/data/cv_bibliography.svg --metadata test/data/cv_bibliography.yaml --si-units --bibliography
-          git diff --no-index --word-diff -- test/data/cv_bibliography.json test/data/cv_bibliography.json.expected
-          python -c 'import pandas; pandas.testing.assert_frame_equal(pandas.read_csv("test/data/cv_bibliography.csv"), pandas.read_csv("test/data/cv_bibliography.csv.expected"))'
-      - name: cli-figure-bibliography
-        shell: bash -l {0}
-        run: |
-          svgdigitizer figure test/data/figure_bibliography.svg --metadata test/data/figure_bibliography.yaml --si-units --bibliography
-          git diff --no-index --word-diff -- test/data/figure_bibliography.json test/data/figure_bibliography.json.expected
-          python -c 'import pandas; pandas.testing.assert_frame_equal(pandas.read_csv("test/data/figure_bibliography.csv"), pandas.read_csv("test/data/figure_bibliography.csv.expected"))'
->>>>>>> f68af172
       - name: cli-cv-package-no-bibliography
         shell: bash -l {0}
         run: |
@@ -151,6 +137,12 @@
           svgdigitizer figure test/data/figure_bibliography.svg --metadata test/data/figure_bibliography.yaml --si-units --bibliography
           git diff --no-index --word-diff -- test/data/figure_bibliography.json test/data/figure_bibliography.json.expected
           python -c 'import pandas; pandas.testing.assert_frame_equal(pandas.read_csv("test/data/figure_bibliography.csv"), pandas.read_csv("test/data/figure_bibliography.csv.expected"))'
+      - name: cli-cv-package-no-bibliography
+        shell: bash -l {0}
+        run: |
+          svgdigitizer cv test/data/package_no_bibliography.svg --metadata test/data/package_no_bibliography.yaml --si-units --bibliography
+          git diff --no-index --word-diff -- test/data/package_no_bibliography.json test/data/package_no_bibliography.json.expected
+          python -c 'import pandas; pandas.testing.assert_frame_equal(pandas.read_csv("test/data/package_no_bibliography.csv"), pandas.read_csv("test/data/package_no_bibliography.csv.expected"))'
       - name: cli-cv-xy-rate-reference-no-si
         shell: bash -l {0}
         run: |
