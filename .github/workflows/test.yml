--- conflicted
+++ resolved
@@ -26,12 +26,8 @@
       - name: cli-test
         shell: bash -l {0}
         run: |
-<<<<<<< HEAD
           svgdigitizer digitize test/data/xy.svg
           diff test/data/xy.csv test/data/xy.csv.expected
-=======
-          svgdigitizer digitize test/data/Ni111_NaOH_Beden1985_Fig2c
-          diff test/data/Ni111_NaOH_Beden1985_Fig2c.csv test/data/Ni111_NaOH_Beden1985_Fig2c.csv.expected
       - name: scalebar-test
         shell: bash -l {0}
         run: |
@@ -47,7 +43,6 @@
         run: |
           svgdigitizer digitize test/data/sato_effect_2006_725_p728_4a_red_sampling_many_points --sampling_interval 1
           diff test/data/sato_effect_2006_725_p728_4a_red_sampling_many_points.csv test/data/sato_effect_2006_725_p728_4a_red_sampling_many_points.csv.expected
->>>>>>> cf441046
       - name: unit-test
         shell: bash -l {0}
         run: |
